// Copyright (c) 2015-present Mattermost, Inc. All Rights Reserved.
// See LICENSE.txt for license information.
const exec = require('child_process').exec;

const path = require('path');

const webpack = require('webpack');
const {ModuleFederationPlugin} = require('webpack').container;

const tsTransformer = require('@formatjs/ts-transformer');

const PLUGIN_ID = require('../plugin.json').id;

const NPM_TARGET = process.env.npm_lifecycle_event; //eslint-disable-line no-process-env
const TARGET_IS_PRODUCT = NPM_TARGET?.endsWith(':product');

let mode = 'production';
let devtool;
const plugins = [];
if (NPM_TARGET === 'debug' || NPM_TARGET === 'debug:watch' || NPM_TARGET === 'start:product') {
    mode = 'development';
    devtool = 'source-map';
    plugins.push(
        new webpack.DefinePlugin({
            'process.env.NODE_ENV': JSON.stringify('development'),
        }),
    );
}

if (NPM_TARGET === 'build:watch' || NPM_TARGET === 'debug:watch' || NPM_TARGET === 'live-watch') {
    plugins.push({
        apply: (compiler) => {
            compiler.hooks.watchRun.tap('WatchStartPlugin', () => {
                // eslint-disable-next-line no-console
                console.log('Change detected. Rebuilding webapp.');
            });
            compiler.hooks.afterEmit.tap('AfterEmitPlugin', () => {
                let command = 'cd .. && make deploy-from-watch';
                if (NPM_TARGET === 'live-watch') {
                    command = 'cd .. && make deploy-to-mattermost-directory';
                }
                exec(command, (err, stdout, stderr) => {
                    if (stdout) {
                        process.stdout.write(stdout);
                    }
                    if (stderr) {
                        process.stderr.write(stderr);
                    }
                });
            });
        },
    });
}

const config = {
    entry: TARGET_IS_PRODUCT ? './src/remote_entry.ts' : './src/plugin_entry.ts',
    resolve: {
        modules: [
            'src',
            'node_modules',
            path.resolve(__dirname),
        ],
        alias: {
            moment: path.resolve(__dirname, '../../webapp/node_modules/moment/'),
        },
        extensions: ['*', '.js', '.jsx', '.ts', '.tsx'],
    },
    module: {
        rules: [
            {
                test: /\.tsx?$/,
                use: {
                    loader: 'ts-loader',
                    options: {
                        getCustomTransformers: {
                            before: [
                                tsTransformer.transform({
                                    overrideIdFn: '[sha512:contenthash:base64:6]',
                                    ast: true,
                                }),
                            ],
                        },
                    },
                },
                exclude: [/node_modules/],

            },
            {
                test: /\.html$/,
                type: 'asset/resource',
            },
            {
                test: /\.s[ac]ss$/i,
                use: [
                    'style-loader',
                    'css-loader',
                    'sass-loader',
                    path.resolve(__dirname, 'loaders/globalScssClassLoader'),
                ],
            },
            {
                test: /\.css$/i,
                use: [
                    'style-loader',
                    'css-loader',
                ],
            },
            {
                test: /\.(tsx?|js|jsx|mjs|html)$/,
                use: [
                ],
                exclude: [/node_modules/],
            },
            {
                test: /\.(png|eot|tiff|svg|woff2|woff|ttf|jpg|gif)$/,
                type: 'asset/resource',
                generator: {
                    filename: '[name][ext]',
<<<<<<< HEAD
                    publicPath: '/static/',
=======
                    publicPath: TARGET_IS_PRODUCT ? undefined : '/static/',
>>>>>>> 91f9f71b
                }
            },
        ],
    },
    devtool,
    mode,
    plugins,
};

if (TARGET_IS_PRODUCT) {
    // Set up module federation
    function makeSingletonSharedModules(packageNames) {
        const sharedObject = {};

        for (const packageName of packageNames) {
            // Set both versions to false so that the version of this module provided by the web app will be used
            sharedObject[packageName] = {
                requiredVersion: false,
                singleton: true,
                version: false,
            };
        }

        return sharedObject;
    }

    config.plugins.push(new ModuleFederationPlugin({
        name: 'boards',
        filename: 'remote_entry.js',
        exposes: {
            '.': './src/index',

            // This probably won't need to be exposed in the long run, but its a POC for exposing multiple modules
            './manifest': './src/manifest',
        },
        shared: [
            '@mattermost/client',
            'prop-types',

            makeSingletonSharedModules([
                'react',
                'react-dom',
                'react-intl',
                'react-redux',
                'react-router-dom',
            ]),
        ],
    }));

    config.plugins.push(new webpack.DefinePlugin({
        'process.env.TARGET_IS_PRODUCT': TARGET_IS_PRODUCT, // TODO We might want a better name for this
    }));

    config.output = {
        path: path.join(__dirname, '/dist'),
    };
} else {
    config.resolve.alias['react-intl'] = path.resolve(__dirname, '../../webapp/node_modules/react-intl/');

    config.externals = {
        react: 'React',
        'react-dom': 'ReactDOM',
        redux: 'Redux',
        'react-redux': 'ReactRedux',
        'mm-react-router-dom': 'ReactRouterDom',
        'prop-types': 'PropTypes',
        'react-bootstrap': 'ReactBootstrap',
    };

    config.output = {
        devtoolNamespace: PLUGIN_ID,
        path: path.join(__dirname, '/dist'),
        publicPath: '/',
        filename: 'main.js',
    };
}

const env = {};
env.RUDDER_KEY = JSON.stringify(process.env.RUDDER_KEY || ''); //eslint-disable-line no-process-env
env.RUDDER_DATAPLANE_URL = JSON.stringify(process.env.RUDDER_DATAPLANE_URL || ''); //eslint-disable-line no-process-env

config.plugins.push(new webpack.DefinePlugin({
    'process.env': env,
}));

if (NPM_TARGET === 'start:product') {
    const url = new URL(process.env.MM_BOARDS_DEV_SERVER_URL ?? 'http://localhost:9006');

    config.devServer = {
        https: url.protocol === 'https:' && {
            minVersion: process.env.MM_SERVICESETTINGS_TLSMINVER,
            key: process.env.MM_SERVICESETTINGS_TLSKEYFILE,
            cert: process.env.MM_SERVICESETTINGS_TLSCERTFILE,
        },
        host: url.hostname,
        port: url.port,
        devMiddleware: {
            writeToDisk: false,
        },
        static: {
            directory: path.join(__dirname, '../../webapp/static'),
            publicPath: '/static',
        },
    };
}

module.exports = config;<|MERGE_RESOLUTION|>--- conflicted
+++ resolved
@@ -116,11 +116,7 @@
                 type: 'asset/resource',
                 generator: {
                     filename: '[name][ext]',
-<<<<<<< HEAD
-                    publicPath: '/static/',
-=======
                     publicPath: TARGET_IS_PRODUCT ? undefined : '/static/',
->>>>>>> 91f9f71b
                 }
             },
         ],
