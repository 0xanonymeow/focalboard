package app

import (
	"errors"
	"fmt"

	"github.com/mattermost/focalboard/server/model"
)

const defaultCategoryBoards = "Boards"

var errCategoryBoardsLengthMismatch = errors.New("cannot update category boards order, passed list of categories boards different size than in database")
var errBoardNotFoundInCategory = errors.New("specified board ID not found in specified category ID")

func (a *App) GetUserCategoryBoards(userID, teamID string) ([]model.CategoryBoards, error) {
	categoryBoards, err := a.store.GetUserCategoryBoards(userID, teamID)
	if err != nil {
		return nil, err
	}

	createdCategoryBoards, err := a.createDefaultCategoriesIfRequired(categoryBoards, userID, teamID)
	if err != nil {
		return nil, err
	}

	categoryBoards = append(categoryBoards, createdCategoryBoards...)
	return categoryBoards, nil
}

func (a *App) createDefaultCategoriesIfRequired(existingCategoryBoards []model.CategoryBoards, userID, teamID string) ([]model.CategoryBoards, error) {
	createdCategories := []model.CategoryBoards{}

	boardsCategoryExist := false
	for _, categoryBoard := range existingCategoryBoards {
		if categoryBoard.Name == defaultCategoryBoards {
			boardsCategoryExist = true
		}
	}

	if !boardsCategoryExist {
		createdCategoryBoards, err := a.createBoardsCategory(userID, teamID, existingCategoryBoards)
		if err != nil {
			return nil, err
		}

		createdCategories = append(createdCategories, *createdCategoryBoards)
	}

	return createdCategories, nil
}

func (a *App) createBoardsCategory(userID, teamID string, existingCategoryBoards []model.CategoryBoards) (*model.CategoryBoards, error) {
	// create the category
	category := model.Category{
		Name:      defaultCategoryBoards,
		UserID:    userID,
		TeamID:    teamID,
		Collapsed: false,
		Type:      model.CategoryTypeSystem,
		SortOrder: len(existingCategoryBoards) * model.CategoryBoardsSortOrderGap,
	}
	createdCategory, err := a.CreateCategory(&category)
	if err != nil {
		return nil, fmt.Errorf("createBoardsCategory default category creation failed: %w", err)
	}

	// once the category is created, we need to move all boards which do not
	// belong to any category, into this category.
	boardMembers, err := a.GetMembersForUser(userID)
	if err != nil {
		return nil, fmt.Errorf("createBoardsCategory error fetching user's board memberships: %w", err)
	}

	createdCategoryBoards := &model.CategoryBoards{
		Category: *createdCategory,
		BoardIDs: []string{},
	}

	for _, bm := range boardMembers {
		// boards with implicit access (aka synthetic membership),
		// should show up in LHS only when openign them explicitelly.
		// So we don't process any synthetic membership boards
		// and only add boards with explicit access to, to the the LHS,
		// for example, if a user explicitelly added another user to a board.
		if bm.Synthetic {
			continue
		}

		belongsToCategory := false

		for _, categoryBoard := range existingCategoryBoards {
			for _, boardID := range categoryBoard.BoardIDs {
				if boardID == bm.BoardID {
					belongsToCategory = true
					break
				}
			}

			// stop looking into other categories if
			// the board was found in a category
			if belongsToCategory {
				break
			}
		}

		if !belongsToCategory {
<<<<<<< HEAD
			if err := a.AddUpdateUserCategoryBoard(teamID, userID, createdCategory.ID, bm.BoardID); err != nil {
=======
			if err := a.AddUpdateUserCategoryBoard(teamID, userID, map[string]string{board.ID: createdCategory.ID}); err != nil {
>>>>>>> 9918a0b3
				return nil, fmt.Errorf("createBoardsCategory failed to add category-less board to the default category, defaultCategoryID: %s, error: %w", createdCategory.ID, err)
			}

			createdCategoryBoards.BoardIDs = append(createdCategoryBoards.BoardIDs, bm.BoardID)
		}
	}

	return createdCategoryBoards, nil
}

func (a *App) AddUpdateUserCategoryBoard(teamID, userID string, boardCategoryMapping map[string]string) error {
	err := a.store.AddUpdateCategoryBoard(userID, boardCategoryMapping)
	if err != nil {
		return err
	}

	wsPayload := make([]*model.BoardCategoryWebsocketData, len(boardCategoryMapping))
	i := 0
	for boardID, categoryID := range boardCategoryMapping {
		wsPayload[i] = &model.BoardCategoryWebsocketData{
			BoardID:    boardID,
			CategoryID: categoryID,
		}
		i++
	}

	a.blockChangeNotifier.Enqueue(func() error {
		a.wsAdapter.BroadcastCategoryBoardChange(
			teamID,
			userID,
			wsPayload,
		)
		return nil
	})

	return nil
}

func (a *App) ReorderCategoryBoards(userID, teamID, categoryID string, newBoardsOrder []string) ([]string, error) {
	if err := a.verifyNewCategoryBoardsMatchExisting(userID, teamID, categoryID, newBoardsOrder); err != nil {
		return nil, err
	}

	newOrder, err := a.store.ReorderCategoryBoards(categoryID, newBoardsOrder)
	if err != nil {
		return nil, err
	}

	go func() {
		a.wsAdapter.BroadcastCategoryBoardsReorder(teamID, userID, categoryID, newOrder)
	}()

	return newOrder, nil
}

func (a *App) verifyNewCategoryBoardsMatchExisting(userID, teamID, categoryID string, newBoardsOrder []string) error {
	// this function is to ensure that we don't miss specifying
	// all boards of the category while reordering.
	existingCategoryBoards, err := a.GetUserCategoryBoards(userID, teamID)
	if err != nil {
		return err
	}

	var targetCategoryBoards *model.CategoryBoards
	for i := range existingCategoryBoards {
		if existingCategoryBoards[i].Category.ID == categoryID {
			targetCategoryBoards = &existingCategoryBoards[i]
			break
		}
	}

	if targetCategoryBoards == nil {
		return fmt.Errorf("%w categoryID: %s", errCategoryNotFound, categoryID)
	}

	if len(targetCategoryBoards.BoardIDs) != len(newBoardsOrder) {
		return fmt.Errorf(
			"%w length new category boards: %d, length existing category boards: %d, userID: %s, teamID: %s, categoryID: %s",
			errCategoryBoardsLengthMismatch,
			len(newBoardsOrder),
			len(targetCategoryBoards.BoardIDs),
			userID,
			teamID,
			categoryID,
		)
	}

	existingBoardMap := map[string]bool{}
	for _, boardID := range targetCategoryBoards.BoardIDs {
		existingBoardMap[boardID] = true
	}

	for _, boardID := range newBoardsOrder {
		if _, found := existingBoardMap[boardID]; !found {
			return fmt.Errorf(
				"%w board ID: %s, category ID: %s, userID: %s, teamID: %s",
				errBoardNotFoundInCategory,
				boardID,
				categoryID,
				userID,
				teamID,
			)
		}
	}

	return nil
}<|MERGE_RESOLUTION|>--- conflicted
+++ resolved
@@ -104,11 +104,7 @@
 		}
 
 		if !belongsToCategory {
-<<<<<<< HEAD
-			if err := a.AddUpdateUserCategoryBoard(teamID, userID, createdCategory.ID, bm.BoardID); err != nil {
-=======
-			if err := a.AddUpdateUserCategoryBoard(teamID, userID, map[string]string{board.ID: createdCategory.ID}); err != nil {
->>>>>>> 9918a0b3
+			if err := a.AddUpdateUserCategoryBoard(teamID, userID, map[string]string{bm.BoardID: createdCategory.ID}); err != nil {
 				return nil, fmt.Errorf("createBoardsCategory failed to add category-less board to the default category, defaultCategoryID: %s, error: %w", createdCategory.ID, err)
 			}
 
