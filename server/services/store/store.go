//go:generate mockgen -destination=mockstore/mockstore.go -package mockstore . Store
package store

import "github.com/mattermost/mattermost-octo-tasks/server/model"

// Store represents the abstraction of the data storage.
type Store interface {
	GetBlocksWithParentAndType(parentID string, blockType string) ([]model.Block, error)
	GetBlocksWithParent(parentID string) ([]model.Block, error)
	GetBlocksWithType(blockType string) ([]model.Block, error)
	GetSubTree2(blockID string) ([]model.Block, error)
	GetSubTree3(blockID string) ([]model.Block, error)
	GetAllBlocks() ([]model.Block, error)
	GetRootID(blockID string) (string, error)
	GetParentID(blockID string) (string, error)
	InsertBlock(block model.Block) error
	DeleteBlock(blockID string, modifiedBy string) error

	Shutdown() error

	GetSystemSettings() (map[string]string, error)
	SetSystemSetting(key string, value string) error

	GetActiveUserCount() (int, error)
	GetUserById(userID string) (*model.User, error)
	GetUserByEmail(email string) (*model.User, error)
	GetUserByUsername(username string) (*model.User, error)
	CreateUser(user *model.User) error
	UpdateUser(user *model.User) error
<<<<<<< HEAD
	UpdateUserPassword(username string, password string) error
=======
	UpdateUserPasswordByID(userID string, password string) error
>>>>>>> 13b4aafe

	GetSession(token string, expireTime int64) (*model.Session, error)
	CreateSession(session *model.Session) error
	RefreshSession(session *model.Session) error
	UpdateSession(session *model.Session) error
	DeleteSession(sessionId string) error
	CleanUpSessions(expireTime int64) error

	UpsertSharing(sharing model.Sharing) error
	GetSharing(rootID string) (*model.Sharing, error)

	UpsertWorkspaceSignupToken(workspace model.Workspace) error
	UpsertWorkspaceSettings(workspace model.Workspace) error
	GetWorkspace(ID string) (*model.Workspace, error)
}<|MERGE_RESOLUTION|>--- conflicted
+++ resolved
@@ -27,11 +27,8 @@
 	GetUserByUsername(username string) (*model.User, error)
 	CreateUser(user *model.User) error
 	UpdateUser(user *model.User) error
-<<<<<<< HEAD
 	UpdateUserPassword(username string, password string) error
-=======
 	UpdateUserPasswordByID(userID string, password string) error
->>>>>>> 13b4aafe
 
 	GetSession(token string, expireTime int64) (*model.Session, error)
 	CreateSession(session *model.Session) error
