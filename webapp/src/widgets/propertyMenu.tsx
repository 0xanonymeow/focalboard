// Copyright (c) 2015-present Mattermost, Inc. All Rights Reserved.
// See LICENSE.txt for license information.
import React, {useState, useRef, useEffect} from 'react'
import {injectIntl, IntlShape} from 'react-intl'

import {PropertyType} from '../blocks/board'
import {Utils} from '../utils'
import Menu from '../widgets/menu'
import './propertyMenu.scss'

type Props = {
    propertyId: string
    propertyName: string
    propertyType: PropertyType
    onNameChanged: (newName: string) => void
    onTypeChanged: (newType: PropertyType) => void
    onDelete: (id: string) => void
    intl: IntlShape
}

function typeDisplayName(intl: IntlShape, type: PropertyType): string {
    switch (type) {
    case 'text': return intl.formatMessage({id: 'PropertyType.Text', defaultMessage: 'Text'})
    case 'number': return intl.formatMessage({id: 'PropertyType.Number', defaultMessage: 'Number'})
    case 'select': return intl.formatMessage({id: 'PropertyType.Select', defaultMessage: 'Select'})
    case 'multiSelect': return intl.formatMessage({id: 'PropertyType.MultiSelect', defaultMessage: 'Multi Select'})
    case 'person': return intl.formatMessage({id: 'PropertyType.Person', defaultMessage: 'Person'})
    case 'file': return intl.formatMessage({id: 'PropertyType.File', defaultMessage: 'File or Media'})
    case 'checkbox': return intl.formatMessage({id: 'PropertyType.Checkbox', defaultMessage: 'Checkbox'})
    case 'url': return intl.formatMessage({id: 'PropertyType.URL', defaultMessage: 'URL'})
    case 'email': return intl.formatMessage({id: 'PropertyType.Email', defaultMessage: 'Email'})
    case 'phone': return intl.formatMessage({id: 'PropertyType.Phone', defaultMessage: 'Phone'})
    case 'createdTime': return intl.formatMessage({id: 'PropertyType.CreatedTime', defaultMessage: 'Created Time'})
    case 'createdBy': return intl.formatMessage({id: 'PropertyType.CreatedBy', defaultMessage: 'Created By'})
    case 'updatedTime': return intl.formatMessage({id: 'PropertyType.UpdatedTime', defaultMessage: 'Updated Time'})
    case 'updatedBy': return intl.formatMessage({id: 'PropertyType.UpdatedBy', defaultMessage: 'Updated By'})
    default: {
        Utils.assertFailure(`typeDisplayName, unhandled type: ${type}`)
        return type
    }
    }
}
function typeMenuTitle(intl: IntlShape, type: PropertyType): string {
    return `${intl.formatMessage({id: 'PropertyMenu.typeTitle', defaultMessage: 'Type'})}: ${typeDisplayName(intl, type)}`
}

const PropertyMenu = React.memo((props: Props) => {
    const {intl} = props
    const nameTextbox = useRef<HTMLInputElement>(null)
    const [name, setName] = useState(props.propertyName)

    useEffect(() => {
        nameTextbox.current?.focus()
        nameTextbox.current?.setSelectionRange(0, name.length)
    }, [])

<<<<<<< HEAD
    public render(): JSX.Element {
        const deleteText = this.props.intl.formatMessage({
            id: 'PropertyMenu.delete',
            defaultMessage: 'Delete',
        })
        return (
            <Menu>
                <input
                    ref={this.nameTextbox}
                    type='text'
                    className='PropertyMenu menu-textbox'
                    onClick={(e) => e.stopPropagation()}
                    onChange={(e) => this.setState({name: e.target.value})}
                    value={this.state.name}
                    onBlur={() => this.props.onNameChanged(this.state.name)}
                    onKeyDown={(e) => {
                        if (e.keyCode === 13 || e.keyCode === 27) {
                            this.props.onNameChanged(this.state.name)
                            e.stopPropagation()
                        }
                    }}
                />
                <Menu.SubMenu
                    id='type'
                    name={this.typeMenuTitle(this.props.propertyType)}
                >
                    <Menu.Label>
                        <b>
                            {this.props.intl.formatMessage({id: 'PropertyMenu.changeType', defaultMessage: 'Change property type'})}
                        </b>
                    </Menu.Label>
=======
    return (
        <Menu>
            <input
                ref={nameTextbox}
                type='text'
                className='PropertyMenu menu-textbox'
                onClick={(e) => e.stopPropagation()}
                onChange={(e) => setName(e.target.value)}
                value={name}
                onBlur={() => props.onNameChanged(name)}
                onKeyDown={(e) => {
                    if (e.keyCode === 13 || e.keyCode === 27) {
                        props.onNameChanged(name)
                        e.stopPropagation()
                    }
                }}
            />
            <Menu.SubMenu
                id='type'
                name={typeMenuTitle(intl, props.propertyType)}
            >
                <Menu.Label>
                    <b>
                        {props.intl.formatMessage({id: 'PropertyMenu.changeType', defaultMessage: 'Change property type'})}
                    </b>
                </Menu.Label>
>>>>>>> c4733394

                <Menu.Separator/>

<<<<<<< HEAD
                    <Menu.Text
                        id='text'
                        name={this.typeMenuTitle('text')}
                        onClick={() => this.props.onTypeChanged('text')}
                    />
                    <Menu.Text
                        id='number'
                        name={this.typeMenuTitle('number')}
                        onClick={() => this.props.onTypeChanged('number')}
                    />
                    <Menu.Text
                        id='email'
                        name={this.typeMenuTitle('email')}
                        onClick={() => this.props.onTypeChanged('email')}
                    />
                    <Menu.Text
                        id='select'
                        name={this.typeMenuTitle('select')}
                        onClick={() => this.props.onTypeChanged('select')}
                    />
                    <Menu.Text
                        id='createdTime'
                        name={this.typeMenuTitle('createdTime')}
                        onClick={() => this.props.onTypeChanged('createdTime')}
                    />
                    <Menu.Text
                        id='updatedTime'
                        name={this.typeMenuTitle('updatedTime')}
                        onClick={() => this.props.onTypeChanged('updatedTime')}
                    />
                </Menu.SubMenu>
                <Menu.Text
                    id='delete'
                    name={deleteText}
                    onClick={() => this.props.onDelete(this.props.propertyId)}
=======
                <Menu.Text
                    id='text'
                    name='Text'
                    onClick={() => props.onTypeChanged('text')}
>>>>>>> c4733394
                />
                <Menu.Text
                    id='number'
                    name='Number'
                    onClick={() => props.onTypeChanged('number')}
                />
                <Menu.Text
                    id='email'
                    name='Email'
                    onClick={() => props.onTypeChanged('email')}
                />
                <Menu.Text
                    id='select'
                    name='Select'
                    onClick={() => props.onTypeChanged('select')}
                />
                <Menu.Text
                    id='createdTime'
                    name='Created Time'
                    onClick={() => props.onTypeChanged('createdTime')}
                />
                <Menu.Text
                    id='updatedTime'
                    name='Updated Time'
                    onClick={() => props.onTypeChanged('updatedTime')}
                />
            </Menu.SubMenu>
            <Menu.Text
                id='delete'
                name='Delete'
                onClick={() => props.onDelete(props.propertyId)}
            />
        </Menu>
    )
})

export default injectIntl(PropertyMenu)<|MERGE_RESOLUTION|>--- conflicted
+++ resolved
@@ -54,39 +54,6 @@
         nameTextbox.current?.setSelectionRange(0, name.length)
     }, [])
 
-<<<<<<< HEAD
-    public render(): JSX.Element {
-        const deleteText = this.props.intl.formatMessage({
-            id: 'PropertyMenu.delete',
-            defaultMessage: 'Delete',
-        })
-        return (
-            <Menu>
-                <input
-                    ref={this.nameTextbox}
-                    type='text'
-                    className='PropertyMenu menu-textbox'
-                    onClick={(e) => e.stopPropagation()}
-                    onChange={(e) => this.setState({name: e.target.value})}
-                    value={this.state.name}
-                    onBlur={() => this.props.onNameChanged(this.state.name)}
-                    onKeyDown={(e) => {
-                        if (e.keyCode === 13 || e.keyCode === 27) {
-                            this.props.onNameChanged(this.state.name)
-                            e.stopPropagation()
-                        }
-                    }}
-                />
-                <Menu.SubMenu
-                    id='type'
-                    name={this.typeMenuTitle(this.props.propertyType)}
-                >
-                    <Menu.Label>
-                        <b>
-                            {this.props.intl.formatMessage({id: 'PropertyMenu.changeType', defaultMessage: 'Change property type'})}
-                        </b>
-                    </Menu.Label>
-=======
     return (
         <Menu>
             <input
@@ -113,52 +80,13 @@
                         {props.intl.formatMessage({id: 'PropertyMenu.changeType', defaultMessage: 'Change property type'})}
                     </b>
                 </Menu.Label>
->>>>>>> c4733394
 
                 <Menu.Separator/>
 
-<<<<<<< HEAD
-                    <Menu.Text
-                        id='text'
-                        name={this.typeMenuTitle('text')}
-                        onClick={() => this.props.onTypeChanged('text')}
-                    />
-                    <Menu.Text
-                        id='number'
-                        name={this.typeMenuTitle('number')}
-                        onClick={() => this.props.onTypeChanged('number')}
-                    />
-                    <Menu.Text
-                        id='email'
-                        name={this.typeMenuTitle('email')}
-                        onClick={() => this.props.onTypeChanged('email')}
-                    />
-                    <Menu.Text
-                        id='select'
-                        name={this.typeMenuTitle('select')}
-                        onClick={() => this.props.onTypeChanged('select')}
-                    />
-                    <Menu.Text
-                        id='createdTime'
-                        name={this.typeMenuTitle('createdTime')}
-                        onClick={() => this.props.onTypeChanged('createdTime')}
-                    />
-                    <Menu.Text
-                        id='updatedTime'
-                        name={this.typeMenuTitle('updatedTime')}
-                        onClick={() => this.props.onTypeChanged('updatedTime')}
-                    />
-                </Menu.SubMenu>
-                <Menu.Text
-                    id='delete'
-                    name={deleteText}
-                    onClick={() => this.props.onDelete(this.props.propertyId)}
-=======
                 <Menu.Text
                     id='text'
                     name='Text'
                     onClick={() => props.onTypeChanged('text')}
->>>>>>> c4733394
                 />
                 <Menu.Text
                     id='number'
