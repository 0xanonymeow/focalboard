--- conflicted
+++ resolved
@@ -149,37 +149,33 @@
 	return blocksFromRows(rows)
 }
 
-<<<<<<< HEAD
+func (s *SQLStore) getBlocksWithType(blockID string) []string {
+	query := `WITH latest AS
+		(
+			SELECT * FROM
+			(
+				SELECT
+					*,
+					ROW_NUMBER() OVER (PARTITION BY id ORDER BY insert_at DESC) AS rn
+				FROM blocks
+			) a
+			WHERE rn = 1
+		)
+
+		SELECT COALESCE("json", '{}')
+		FROM latest
+		WHERE delete_at = 0 and type = $1`
+
+	rows, err := db.Query(query, blockType)
+	if err != nil {
+		log.Printf(`getBlocksWithParentAndType ERROR: %v`, err)
+		panic(err)
+	}
+
+	return blocksFromRows(rows)
+}
+
 func (s *SQLStore) getSubTree(blockID string) []string {
-=======
-func getBlocksWithType(blockType string) []string {
-	query := `WITH latest AS
-		(
-			SELECT * FROM
-			(
-				SELECT
-					*,
-					ROW_NUMBER() OVER (PARTITION BY id ORDER BY insert_at DESC) AS rn
-				FROM blocks
-			) a
-			WHERE rn = 1
-		)
-
-		SELECT COALESCE("json", '{}')
-		FROM latest
-		WHERE delete_at = 0 and type = $1`
-
-	rows, err := db.Query(query, blockType)
-	if err != nil {
-		log.Printf(`getBlocksWithParentAndType ERROR: %v`, err)
-		panic(err)
-	}
-
-	return blocksFromRows(rows)
-}
-
-func getSubTree(blockID string) []string {
->>>>>>> e1a4ee9c
 	query := `WITH latest AS
 	(
 		SELECT * FROM
