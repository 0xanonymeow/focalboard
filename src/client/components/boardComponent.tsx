import React from "react"
import { Archiver } from "../archiver"
import { BlockIcons } from "../blockIcons"
import { IPropertyOption } from "../board"
import { BoardTree } from "../boardTree"
import { Card } from "../card"
import { CardFilter } from "../cardFilter"
import ViewMenu from "../components/viewMenu"
import { Constants } from "../constants"
import { randomEmojiList } from "../emojiList"
import { Menu as OldMenu } from "../menu"
import { Mutator } from "../mutator"
import { OctoUtils } from "../octoUtils"
import { Utils } from "../utils"
import { BoardCard } from "./boardCard"
import { BoardColumn } from "./boardColumn"
import Button from "./button"
import { Editable } from "./editable"
import { CardDialog } from "./cardDialog"
import RootPortal from "./rootPortal"

type Props = {
	mutator: Mutator,
	boardTree?: BoardTree
	showView: (id: string) => void
<<<<<<< HEAD
=======
	showCard: (card: Card) => void
>>>>>>> 9ac8d2b0
	showFilter: (el: HTMLElement) => void
	setSearchText: (text: string) => void
}

type State = {
	isHoverOnCover: boolean
	isSearching: boolean
	shownCard: IBlock | null
	viewMenu: boolean
}

class BoardComponent extends React.Component<Props, State> {
	private draggedCard: Card
	private draggedHeaderOption: IPropertyOption
	private searchFieldRef = React.createRef<Editable>()

	constructor(props: Props) {
		super(props)
		this.state = { isHoverOnCover: false, isSearching: !!this.props.boardTree?.getSearchText(), viewMenu: false, shownCard: null }
	}

	componentDidUpdate(prevPros: Props, prevState: State) {
		if (this.state.isSearching && !prevState.isSearching) {
			this.searchFieldRef.current.focus()
		}
	}

	render() {
		const { mutator, boardTree, showView } = this.props

		if (!boardTree || !boardTree.board) {
			return (
				<div>Loading...</div>
			)
		}

		const propertyValues = boardTree.groupByProperty?.options || []
		console.log(`${propertyValues.length} propertyValues`)

		const groupByStyle = { color: "#000000" }
		const { board, activeView } = boardTree
		const visiblePropertyTemplates = board.cardProperties.filter(template => activeView.visiblePropertyIds.includes(template.id))
		const hasFilter = activeView.filter && activeView.filter.filters?.length > 0
		const hasSort = activeView.sortOptions.length > 0

		return (
			<div className="octo-app">
				{this.state.shownCard &&
					<RootPortal>
						<CardDialog boardTree={boardTree} card={this.state.shownCard} mutator={mutator} onClose={() => this.setState({shownCard: null})}/>
					</RootPortal>}

				<div className="octo-frame">
					<div
						className="octo-hovercontrols"
						onMouseOver={() => { this.setState({ ...this.state, isHoverOnCover: true }) }}
						onMouseLeave={() => { this.setState({ ...this.state, isHoverOnCover: false }) }}
					>
						<Button
							style={{ display: (!board.icon && this.state.isHoverOnCover) ? null : "none" }}
							onClick={() => {
								const newIcon = BlockIcons.shared.randomIcon()
								mutator.changeIcon(board, newIcon)
							}}
						>Add Icon</Button>
					</div>

					<div className="octo-icontitle">
						{board.icon ?
							<div className="octo-button octo-icon" onClick={(e) => { this.iconClicked(e) }}>{board.icon}</div>
							: undefined}
						<Editable className="title" text={board.title} placeholderText="Untitled Board" onChanged={(text) => { mutator.changeTitle(board, text) }} />
					</div>

					<div className="octo-board">
						<div className="octo-controls">
							<Editable style={{ color: "#000000", fontWeight: 600 }} text={activeView.title} placeholderText="Untitled View" onChanged={(text) => { mutator.changeTitle(activeView, text) }} />
							<div
								className="octo-button"
								style={{ color: "#000000", fontWeight: 600 }}
								onClick={() => this.setState({ viewMenu: true })}
							>
								{this.state.viewMenu &&
									<ViewMenu
										board={board}
										onClose={() => this.setState({ viewMenu: false })}
										mutator={mutator}
										boardTree={boardTree}
										showView={showView}
									/>}
								<div className="imageDropdown"></div>
							</div>
							<div className="octo-spacer"></div>
							<div className="octo-button" onClick={(e) => { this.propertiesClicked(e) }}>Properties</div>
							<div className="octo-button" id="groupByButton" onClick={(e) => { this.groupByClicked(e) }}>
								Group by <span style={groupByStyle} id="groupByLabel">{boardTree.groupByProperty?.name}</span>
							</div>
							<div className={hasFilter ? "octo-button active" : "octo-button"} onClick={(e) => { this.filterClicked(e) }}>Filter</div>
							<div className={hasSort ? "octo-button active" : "octo-button"} onClick={(e) => { OctoUtils.showSortMenu(e, mutator, boardTree) }}>Sort</div>
							{this.state.isSearching
								? <Editable
									ref={this.searchFieldRef}
									text={boardTree.getSearchText()}
									placeholderText="Search text"
									style={{ color: "#000000" }}
									onChanged={(text) => { this.searchChanged(text) }}
									onKeyDown={(e) => { this.onSearchKeyDown(e) }}></Editable>
								: <div className="octo-button" onClick={() => { this.setState({ ...this.state, isSearching: true }) }}>Search</div>
							}
							<div className="octo-button" onClick={(e) => { this.optionsClicked(e) }}><div className="imageOptions" /></div>
							<div className="octo-button filled" onClick={() => { this.addCard(undefined) }}>New</div>
						</div>

						{/* Headers */}

						<div className="octo-board-header" id="mainBoardHeader">

							{/* No value */}

							<div className="octo-board-header-cell">
								<div className="octo-label" title={`Items with an empty ${boardTree.groupByProperty?.name} property will go here. This column cannot be removed.`}>{`No ${boardTree.groupByProperty?.name}`}</div>
								<Button text={`${boardTree.emptyGroupCards.length}`} />
								<div className="octo-spacer" />
								<Button><div className="imageOptions" /></Button>
								<Button onClick={() => { this.addCard(undefined) }}><div className="imageAdd" /></Button>
							</div>

							{boardTree.groups.map(group =>
								<div
									key={group.option.value}
									className="octo-board-header-cell"

									draggable={true}
									onDragStart={() => { this.draggedHeaderOption = group.option }}
									onDragEnd={() => { this.draggedHeaderOption = undefined }}

									onDragOver={(e) => { e.preventDefault(); (e.target as HTMLElement).classList.add("dragover") }}
									onDragEnter={(e) => { e.preventDefault(); (e.target as HTMLElement).classList.add("dragover") }}
									onDragLeave={(e) => { e.preventDefault(); (e.target as HTMLElement).classList.remove("dragover") }}
									onDrop={(e) => { e.preventDefault(); (e.target as HTMLElement).classList.remove("dragover"); this.onDropToColumn(group.option) }}
								>
									<Editable
										className={`octo-label ${group.option.color}`}
										text={group.option.value}
										onChanged={(text) => { this.propertyNameChanged(group.option, text) }} />
									<Button text={`${group.cards.length}`} />
									<div className="octo-spacer" />
									<Button onClick={(e) => { this.valueOptionClicked(e, group.option) }}><div className="imageOptions" /></Button>
									<Button onClick={() => { this.addCard(group.option.value) }}><div className="imageAdd" /></Button>
								</div>
							)}

							<div className="octo-board-header-cell">
								<Button text="+ Add a group" onClick={(e) => { this.addGroupClicked() }} />
							</div>
						</div>

						{/* Main content */}

						<div className="octo-board-body" id="mainBoardBody">

							{/* No value column */}

							<BoardColumn onDrop={(e) => { this.onDropToColumn(undefined) }}>
								{boardTree.emptyGroupCards.map(card =>
									<BoardCard
										mutator={mutator}
										card={card}
										visiblePropertyTemplates={visiblePropertyTemplates}
										key={card.id}
										onClick={() => { this.setState({shownCard: card}) }}
										onDragStart={() => { this.draggedCard = card }}
										onDragEnd={() => { this.draggedCard = undefined }} />
								)}
								<Button text="+ New" onClick={() => { this.addCard(undefined) }} />
							</BoardColumn>

							{/* Columns */}

							{boardTree.groups.map(group =>
								<BoardColumn onDrop={(e) => { this.onDropToColumn(group.option) }} key={group.option.value}>
									{group.cards.map(card =>
										<BoardCard
											mutator={mutator}
											card={card}
											visiblePropertyTemplates={visiblePropertyTemplates}
											key={card.id}
											onClick={() => { this.setState({shownCard: card}) }}
											onDragStart={() => { this.draggedCard = card }}
											onDragEnd={() => { this.draggedCard = undefined }} />
									)}
									<Button text="+ New" onClick={() => { this.addCard(group.option.value) }} />
								</BoardColumn>
							)}
						</div>
					</div>
				</div>
			</div>
		)
	}

	private iconClicked(e: React.MouseEvent) {
		const { mutator, boardTree } = this.props
		const { board } = boardTree

		OldMenu.shared.options = [
			{ id: "random", name: "Random" },
			{ id: "remove", name: "Remove Icon" },
		]
		OldMenu.shared.onMenuClicked = (optionId: string, type?: string) => {
			switch (optionId) {
				case "remove":
					mutator.changeIcon(board, undefined, "remove icon")
					break
				case "random":
					const newIcon = BlockIcons.shared.randomIcon()
					mutator.changeIcon(board, newIcon)
					break
			}
		}
		OldMenu.shared.showAtElement(e.target as HTMLElement)
	}

<<<<<<< HEAD
=======
	async showCard(card?: Card) {
		console.log(`showCard: ${card?.title}`)

		await this.props.showCard(card)
	}

>>>>>>> 9ac8d2b0
	async addCard(groupByValue?: string) {
		const { mutator, boardTree } = this.props
		const { activeView, board } = boardTree

		const card = new Card()
		card.parentId = boardTree.board.id
		card.properties = CardFilter.propertiesThatMeetFilterGroup(activeView.filter, board.cardProperties)
		if (boardTree.groupByProperty) {
			card.properties[boardTree.groupByProperty.id] = groupByValue
		}
		await mutator.insertBlock(card, "add card", async () => { await this.setState({shownCard: card}) }, async () => { await this.setState({shownCard: null}) })
	}

	async propertyNameChanged(option: IPropertyOption, text: string) {
		const { mutator, boardTree } = this.props

		await mutator.changePropertyOptionValue(boardTree, boardTree.groupByProperty, option, text)
	}

	async valueOptionClicked(e: React.MouseEvent<HTMLElement>, option: IPropertyOption) {
		const { mutator, boardTree } = this.props

		OldMenu.shared.options = [
			{ id: "delete", name: "Delete" },
			{ id: "", name: "", type: "separator" },
			...Constants.menuColors
		]
		OldMenu.shared.onMenuClicked = async (optionId: string, type?: string) => {
			switch (optionId) {
				case "delete":
					console.log(`Delete property value: ${option.value}`)
					await mutator.deletePropertyOption(boardTree, boardTree.groupByProperty, option)
					break
				default:
					if (type === "color") {
						// id is the color
						await mutator.changePropertyOptionColor(boardTree.board, option, optionId)
						break
					}
			}
		}
		OldMenu.shared.showAtElement(e.target as HTMLElement)
	}

	private filterClicked(e: React.MouseEvent) {
		this.props.showFilter(e.target as HTMLElement)
	}

	private async optionsClicked(e: React.MouseEvent) {
		const { boardTree } = this.props

		OldMenu.shared.options = [
			{ id: "exportBoardArchive", name: "Export board archive" },
			{ id: "testAdd100Cards", name: "TEST: Add 100 cards" },
			{ id: "testAdd1000Cards", name: "TEST: Add 1,000 cards" },
		]

		OldMenu.shared.onMenuClicked = async (id: string) => {
			switch (id) {
				case "exportBoardArchive": {
					Archiver.exportBoardTree(boardTree)
					break
				}
				case "testAdd100Cards": {
					this.testAddCards(100)
					break
				}
				case "testAdd1000Cards": {
					this.testAddCards(1000)
					break
				}
			}
		}
		OldMenu.shared.showAtElement(e.target as HTMLElement)
	}

	private async testAddCards(count: number) {
		const { mutator, boardTree } = this.props
		const { board, activeView } = boardTree

		const startCount = boardTree?.cards?.length
		let optionIndex = 0

		for (let i = 0; i < count; i++) {
			const card = new Card()
			card.parentId = boardTree.board.id
			card.properties = CardFilter.propertiesThatMeetFilterGroup(activeView.filter, board.cardProperties)
			if (boardTree.groupByProperty && boardTree.groupByProperty.options.length > 0) {
				// Cycle through options
				const option = boardTree.groupByProperty.options[optionIndex]
				optionIndex = (optionIndex + 1) % boardTree.groupByProperty.options.length
				card.properties[boardTree.groupByProperty.id] = option.value
				card.title = `Test Card ${startCount + i + 1}`
				card.icon = BlockIcons.shared.randomIcon()
			}
			await mutator.insertBlock(card, "test add card")
		}
	}

	private async propertiesClicked(e: React.MouseEvent) {
		const { mutator, boardTree } = this.props
		const { activeView } = boardTree

		const selectProperties = boardTree.board.cardProperties
		OldMenu.shared.options = selectProperties.map((o) => {
			const isVisible = activeView.visiblePropertyIds.includes(o.id)
			return { id: o.id, name: o.name, type: "switch", isOn: isVisible }
		})

		OldMenu.shared.onMenuToggled = async (id: string, isOn: boolean) => {
			const property = selectProperties.find(o => o.id === id)
			Utils.assertValue(property)
			Utils.log(`Toggle property ${property.name} ${isOn}`)

			let newVisiblePropertyIds = []
			if (activeView.visiblePropertyIds.includes(id)) {
				newVisiblePropertyIds = activeView.visiblePropertyIds.filter(o => o !== id)
			} else {
				newVisiblePropertyIds = [...activeView.visiblePropertyIds, id]
			}
			await mutator.changeViewVisibleProperties(activeView, newVisiblePropertyIds)
		}
		OldMenu.shared.showAtElement(e.target as HTMLElement)
	}

	private async groupByClicked(e: React.MouseEvent) {
		const { mutator, boardTree } = this.props

		const selectProperties = boardTree.board.cardProperties.filter(o => o.type === "select")
		OldMenu.shared.options = selectProperties.map((o) => { return { id: o.id, name: o.name } })
		OldMenu.shared.onMenuClicked = async (command: string) => {
			if (boardTree.activeView.groupById === command) { return }

			await mutator.changeViewGroupById(boardTree.activeView, command)
		}
		OldMenu.shared.showAtElement(e.target as HTMLElement)
	}

	async addGroupClicked() {
		console.log(`onAddGroupClicked`)

		const { mutator, boardTree } = this.props

		const option: IPropertyOption = {
			value: "New group",
			color: "#cccccc"
		}

		Utils.assert(boardTree.groupByProperty)
		await mutator.insertPropertyOption(boardTree, boardTree.groupByProperty, option, "add group")
	}

	async onDropToColumn(option: IPropertyOption) {
		const { mutator, boardTree } = this.props
		const { draggedCard, draggedHeaderOption } = this
		const propertyValue = option ? option.value : undefined

		Utils.assertValue(mutator)
		Utils.assertValue(boardTree)

		if (draggedCard) {
			Utils.log(`ondrop. Card: ${draggedCard.title}, column: ${propertyValue}`)
			const oldValue = draggedCard.properties[boardTree.groupByProperty.id]
			if (propertyValue !== oldValue) {
				await mutator.changePropertyValue(draggedCard, boardTree.groupByProperty.id, propertyValue, "drag card")
			}
		} else if (draggedHeaderOption) {
			Utils.log(`ondrop. Header option: ${draggedHeaderOption.value}, column: ${propertyValue}`)
			Utils.assertValue(boardTree.groupByProperty)

			// Move option to new index
			const { board } = boardTree
			const options = boardTree.groupByProperty.options
			const destIndex = option ? options.indexOf(option) : 0

			await mutator.changePropertyOptionOrder(board, boardTree.groupByProperty, draggedHeaderOption, destIndex)
		}
	}

	onSearchKeyDown(e: React.KeyboardEvent) {
		if (e.keyCode === 27) {		// ESC: Clear search
			this.searchFieldRef.current.text = ""
			this.setState({ ...this.state, isSearching: false })
			this.props.setSearchText(undefined)
			e.preventDefault()
		}
	}

	searchChanged(text?: string) {
		this.props.setSearchText(text)
	}
}

export { BoardComponent }<|MERGE_RESOLUTION|>--- conflicted
+++ resolved
@@ -23,10 +23,6 @@
 	mutator: Mutator,
 	boardTree?: BoardTree
 	showView: (id: string) => void
-<<<<<<< HEAD
-=======
-	showCard: (card: Card) => void
->>>>>>> 9ac8d2b0
 	showFilter: (el: HTMLElement) => void
 	setSearchText: (text: string) => void
 }
@@ -250,15 +246,6 @@
 		OldMenu.shared.showAtElement(e.target as HTMLElement)
 	}
 
-<<<<<<< HEAD
-=======
-	async showCard(card?: Card) {
-		console.log(`showCard: ${card?.title}`)
-
-		await this.props.showCard(card)
-	}
-
->>>>>>> 9ac8d2b0
 	async addCard(groupByValue?: string) {
 		const { mutator, boardTree } = this.props
 		const { activeView, board } = boardTree
