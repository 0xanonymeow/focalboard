package app

import (
	"testing"

	"github.com/mattermost/focalboard/server/utils"

	"github.com/mattermost/focalboard/server/model"
	"github.com/stretchr/testify/assert"
)

func TestGetUserCategoryBoards(t *testing.T) {
	th, tearDown := SetupTestHelper(t)
	defer tearDown()

	t.Run("user had no default category and had boards", func(t *testing.T) {
		th.Store.EXPECT().GetUserCategoryBoards("user_id", "team_id").Return([]model.CategoryBoards{}, nil)
		th.Store.EXPECT().CreateCategory(utils.Anything).Return(nil)
		th.Store.EXPECT().GetCategory(utils.Anything).Return(&model.Category{
			ID:   "boards_category_id",
			Name: "Boards",
		}, nil)

<<<<<<< HEAD
		th.Store.EXPECT().GetMembersForUser("user_id").Return([]*model.BoardMember{
			{
				BoardID:   "board_id_1",
				Synthetic: false,
			},
			{
				BoardID:   "board_id_2",
				Synthetic: false,
			},
			{
				BoardID:   "board_id_3",
				Synthetic: false,
			},
		}, nil)
		th.Store.EXPECT().AddUpdateCategoryBoard("user_id", "boards_category_id", "board_id_1").Return(nil)
		th.Store.EXPECT().AddUpdateCategoryBoard("user_id", "boards_category_id", "board_id_2").Return(nil)
		th.Store.EXPECT().AddUpdateCategoryBoard("user_id", "boards_category_id", "board_id_3").Return(nil)
=======
		board1 := &model.Board{
			ID: "board_id_1",
		}

		board2 := &model.Board{
			ID: "board_id_2",
		}

		board3 := &model.Board{
			ID: "board_id_3",
		}

		th.Store.EXPECT().GetBoardsForUserAndTeam("user_id", "team_id", false).Return([]*model.Board{board1, board2, board3}, nil)
		th.Store.EXPECT().AddUpdateCategoryBoard("user_id", map[string]string{"board_id_1": "boards_category_id"}).Return(nil)
		th.Store.EXPECT().AddUpdateCategoryBoard("user_id", map[string]string{"board_id_2": "boards_category_id"}).Return(nil)
		th.Store.EXPECT().AddUpdateCategoryBoard("user_id", map[string]string{"board_id_3": "boards_category_id"}).Return(nil)
>>>>>>> 9918a0b3

		categoryBoards, err := th.App.GetUserCategoryBoards("user_id", "team_id")
		assert.NoError(t, err)
		assert.Equal(t, 1, len(categoryBoards))
		assert.Equal(t, "Boards", categoryBoards[0].Name)
		assert.Equal(t, 3, len(categoryBoards[0].BoardIDs))
		assert.Contains(t, categoryBoards[0].BoardIDs, "board_id_1")
		assert.Contains(t, categoryBoards[0].BoardIDs, "board_id_2")
		assert.Contains(t, categoryBoards[0].BoardIDs, "board_id_3")
	})

	t.Run("user had no default category BUT had no boards", func(t *testing.T) {
		th.Store.EXPECT().GetUserCategoryBoards("user_id", "team_id").Return([]model.CategoryBoards{}, nil)
		th.Store.EXPECT().CreateCategory(utils.Anything).Return(nil)
		th.Store.EXPECT().GetCategory(utils.Anything).Return(&model.Category{
			ID:   "boards_category_id",
			Name: "Boards",
		}, nil)

		th.Store.EXPECT().GetMembersForUser("user_id").Return([]*model.BoardMember{}, nil)

		categoryBoards, err := th.App.GetUserCategoryBoards("user_id", "team_id")
		assert.NoError(t, err)
		assert.Equal(t, 1, len(categoryBoards))
		assert.Equal(t, "Boards", categoryBoards[0].Name)
		assert.Equal(t, 0, len(categoryBoards[0].BoardIDs))
	})

	t.Run("user already had a default Boards category with boards in it", func(t *testing.T) {
		th.Store.EXPECT().GetUserCategoryBoards("user_id", "team_id").Return([]model.CategoryBoards{
			{
				Category: model.Category{Name: "Boards"},
				BoardIDs: []string{"board_id_1", "board_id_2"},
			},
		}, nil)

		categoryBoards, err := th.App.GetUserCategoryBoards("user_id", "team_id")
		assert.NoError(t, err)
		assert.Equal(t, 1, len(categoryBoards))
		assert.Equal(t, "Boards", categoryBoards[0].Name)
		assert.Equal(t, 2, len(categoryBoards[0].BoardIDs))
	})
}

<<<<<<< HEAD
func TestCreateBoardsCategory(t *testing.T) {
	th, tearDown := SetupTestHelper(t)
	defer tearDown()

	t.Run("user doesn't have any boards - implicit or explicit", func(t *testing.T) {
		th.Store.EXPECT().CreateCategory(utils.Anything).Return(nil)
		th.Store.EXPECT().GetCategory(utils.Anything).Return(&model.Category{
			ID:   "boards_category_id",
			Type: "system",
			Name: "Boards",
		}, nil)
		th.Store.EXPECT().GetMembersForUser("user_id").Return([]*model.BoardMember{}, nil)

		existingCategoryBoards := []model.CategoryBoards{}
		boardsCategory, err := th.App.createBoardsCategory("user_id", "team_id", existingCategoryBoards)
		assert.NoError(t, err)
		assert.NotNil(t, boardsCategory)
		assert.Equal(t, "Boards", boardsCategory.Name)
		assert.Equal(t, 0, len(boardsCategory.BoardIDs))
	})

	t.Run("user has implicit access to some board", func(t *testing.T) {
		th.Store.EXPECT().CreateCategory(utils.Anything).Return(nil)
		th.Store.EXPECT().GetCategory(utils.Anything).Return(&model.Category{
			ID:   "boards_category_id",
			Type: "system",
			Name: "Boards",
		}, nil)
		th.Store.EXPECT().GetMembersForUser("user_id").Return([]*model.BoardMember{
			{
				BoardID:   "board_id_1",
				Synthetic: true,
			},
			{
				BoardID:   "board_id_2",
				Synthetic: true,
			},
			{
				BoardID:   "board_id_3",
				Synthetic: true,
			},
		}, nil)

		existingCategoryBoards := []model.CategoryBoards{}
		boardsCategory, err := th.App.createBoardsCategory("user_id", "team_id", existingCategoryBoards)
		assert.NoError(t, err)
		assert.NotNil(t, boardsCategory)
		assert.Equal(t, "Boards", boardsCategory.Name)

		// there should still be no boards in the default category as
		// the user had only implicit access to boards
		assert.Equal(t, 0, len(boardsCategory.BoardIDs))
	})

	t.Run("user has explicit access to some board", func(t *testing.T) {
		th.Store.EXPECT().CreateCategory(utils.Anything).Return(nil)
		th.Store.EXPECT().GetCategory(utils.Anything).Return(&model.Category{
			ID:   "boards_category_id",
			Type: "system",
			Name: "Boards",
		}, nil)
		th.Store.EXPECT().GetMembersForUser("user_id").Return([]*model.BoardMember{
			{
				BoardID:   "board_id_1",
				Synthetic: false,
			},
			{
				BoardID:   "board_id_2",
				Synthetic: false,
			},
			{
				BoardID:   "board_id_3",
				Synthetic: false,
			},
		}, nil)
		th.Store.EXPECT().AddUpdateCategoryBoard("user_id", "boards_category_id", "board_id_1").Return(nil)
		th.Store.EXPECT().AddUpdateCategoryBoard("user_id", "boards_category_id", "board_id_2").Return(nil)
		th.Store.EXPECT().AddUpdateCategoryBoard("user_id", "boards_category_id", "board_id_3").Return(nil)

		existingCategoryBoards := []model.CategoryBoards{}
		boardsCategory, err := th.App.createBoardsCategory("user_id", "team_id", existingCategoryBoards)
		assert.NoError(t, err)
		assert.NotNil(t, boardsCategory)
		assert.Equal(t, "Boards", boardsCategory.Name)

		// since user has explicit access to three boards,
		// they should all end up in the default category
		assert.Equal(t, 3, len(boardsCategory.BoardIDs))
	})

	t.Run("user has both implicit and explicit access to some board", func(t *testing.T) {
		th.Store.EXPECT().CreateCategory(utils.Anything).Return(nil)
		th.Store.EXPECT().GetCategory(utils.Anything).Return(&model.Category{
			ID:   "boards_category_id",
			Type: "system",
			Name: "Boards",
		}, nil)
		th.Store.EXPECT().GetMembersForUser("user_id").Return([]*model.BoardMember{
			{
				BoardID:   "board_id_1",
				Synthetic: false,
			},
			{
				BoardID:   "board_id_2",
				Synthetic: true,
			},
			{
				BoardID:   "board_id_3",
				Synthetic: true,
			},
		}, nil)
		th.Store.EXPECT().AddUpdateCategoryBoard("user_id", "boards_category_id", "board_id_1").Return(nil)

		existingCategoryBoards := []model.CategoryBoards{}
		boardsCategory, err := th.App.createBoardsCategory("user_id", "team_id", existingCategoryBoards)
		assert.NoError(t, err)
		assert.NotNil(t, boardsCategory)
		assert.Equal(t, "Boards", boardsCategory.Name)

		// there was only one explicit board access,
		// and so only that one should end up in the
		// default category
		assert.Equal(t, 1, len(boardsCategory.BoardIDs))
=======
func TestReorderCategoryBoards(t *testing.T) {
	th, tearDown := SetupTestHelper(t)
	defer tearDown()

	t.Run("base case", func(t *testing.T) {
		th.Store.EXPECT().GetUserCategoryBoards("user_id", "team_id").Return([]model.CategoryBoards{
			{
				Category: model.Category{ID: "category_id_1", Name: "Category 1"},
				BoardIDs: []string{"board_id_1", "board_id_2"},
			},
			{
				Category: model.Category{ID: "category_id_2", Name: "Boards", Type: "system"},
				BoardIDs: []string{"board_id_3"},
			},
			{
				Category: model.Category{ID: "category_id_3", Name: "Category 3"},
				BoardIDs: []string{},
			},
		}, nil)

		th.Store.EXPECT().ReorderCategoryBoards("category_id_1", []string{"board_id_2", "board_id_1"}).Return([]string{"board_id_2", "board_id_1"}, nil)

		newOrder, err := th.App.ReorderCategoryBoards("user_id", "team_id", "category_id_1", []string{"board_id_2", "board_id_1"})
		assert.NoError(t, err)
		assert.Equal(t, 2, len(newOrder))
		assert.Equal(t, "board_id_2", newOrder[0])
		assert.Equal(t, "board_id_1", newOrder[1])
	})

	t.Run("not specifying all boards", func(t *testing.T) {
		th.Store.EXPECT().GetUserCategoryBoards("user_id", "team_id").Return([]model.CategoryBoards{
			{
				Category: model.Category{ID: "category_id_1", Name: "Category 1"},
				BoardIDs: []string{"board_id_1", "board_id_2", "board_id_3"},
			},
			{
				Category: model.Category{ID: "category_id_2", Name: "Boards", Type: "system"},
				BoardIDs: []string{"board_id_3"},
			},
			{
				Category: model.Category{ID: "category_id_3", Name: "Category 3"},
				BoardIDs: []string{},
			},
		}, nil)

		newOrder, err := th.App.ReorderCategoryBoards("user_id", "team_id", "category_id_1", []string{"board_id_2", "board_id_1"})
		assert.Error(t, err)
		assert.Nil(t, newOrder)
>>>>>>> 9918a0b3
	})
}<|MERGE_RESOLUTION|>--- conflicted
+++ resolved
@@ -21,42 +21,23 @@
 			Name: "Boards",
 		}, nil)
 
-<<<<<<< HEAD
-		th.Store.EXPECT().GetMembersForUser("user_id").Return([]*model.BoardMember{
-			{
-				BoardID:   "board_id_1",
-				Synthetic: false,
-			},
-			{
-				BoardID:   "board_id_2",
-				Synthetic: false,
-			},
-			{
-				BoardID:   "board_id_3",
-				Synthetic: false,
-			},
-		}, nil)
-		th.Store.EXPECT().AddUpdateCategoryBoard("user_id", "boards_category_id", "board_id_1").Return(nil)
-		th.Store.EXPECT().AddUpdateCategoryBoard("user_id", "boards_category_id", "board_id_2").Return(nil)
-		th.Store.EXPECT().AddUpdateCategoryBoard("user_id", "boards_category_id", "board_id_3").Return(nil)
-=======
-		board1 := &model.Board{
-			ID: "board_id_1",
-		}
-
-		board2 := &model.Board{
-			ID: "board_id_2",
-		}
-
-		board3 := &model.Board{
-			ID: "board_id_3",
-		}
-
-		th.Store.EXPECT().GetBoardsForUserAndTeam("user_id", "team_id", false).Return([]*model.Board{board1, board2, board3}, nil)
+		th.Store.EXPECT().GetMembersForUser("user_id").Return([]*model.BoardMember{
+			{
+				BoardID:   "board_id_1",
+				Synthetic: false,
+			},
+			{
+				BoardID:   "board_id_2",
+				Synthetic: false,
+			},
+			{
+				BoardID:   "board_id_3",
+				Synthetic: false,
+			},
+		}, nil)
 		th.Store.EXPECT().AddUpdateCategoryBoard("user_id", map[string]string{"board_id_1": "boards_category_id"}).Return(nil)
 		th.Store.EXPECT().AddUpdateCategoryBoard("user_id", map[string]string{"board_id_2": "boards_category_id"}).Return(nil)
 		th.Store.EXPECT().AddUpdateCategoryBoard("user_id", map[string]string{"board_id_3": "boards_category_id"}).Return(nil)
->>>>>>> 9918a0b3
 
 		categoryBoards, err := th.App.GetUserCategoryBoards("user_id", "team_id")
 		assert.NoError(t, err)
@@ -101,7 +82,6 @@
 	})
 }
 
-<<<<<<< HEAD
 func TestCreateBoardsCategory(t *testing.T) {
 	th, tearDown := SetupTestHelper(t)
 	defer tearDown()
@@ -177,9 +157,9 @@
 				Synthetic: false,
 			},
 		}, nil)
-		th.Store.EXPECT().AddUpdateCategoryBoard("user_id", "boards_category_id", "board_id_1").Return(nil)
-		th.Store.EXPECT().AddUpdateCategoryBoard("user_id", "boards_category_id", "board_id_2").Return(nil)
-		th.Store.EXPECT().AddUpdateCategoryBoard("user_id", "boards_category_id", "board_id_3").Return(nil)
+		th.Store.EXPECT().AddUpdateCategoryBoard("user_id", map[string]string{"board_id_1": "boards_category_id"}).Return(nil)
+		th.Store.EXPECT().AddUpdateCategoryBoard("user_id", map[string]string{"board_id_2": "boards_category_id"}).Return(nil)
+		th.Store.EXPECT().AddUpdateCategoryBoard("user_id", map[string]string{"board_id_3": "boards_category_id"}).Return(nil)
 
 		existingCategoryBoards := []model.CategoryBoards{}
 		boardsCategory, err := th.App.createBoardsCategory("user_id", "team_id", existingCategoryBoards)
@@ -213,7 +193,7 @@
 				Synthetic: true,
 			},
 		}, nil)
-		th.Store.EXPECT().AddUpdateCategoryBoard("user_id", "boards_category_id", "board_id_1").Return(nil)
+		th.Store.EXPECT().AddUpdateCategoryBoard("user_id", map[string]string{"board_id_1": "boards_category_id"}).Return(nil)
 
 		existingCategoryBoards := []model.CategoryBoards{}
 		boardsCategory, err := th.App.createBoardsCategory("user_id", "team_id", existingCategoryBoards)
@@ -225,7 +205,9 @@
 		// and so only that one should end up in the
 		// default category
 		assert.Equal(t, 1, len(boardsCategory.BoardIDs))
-=======
+	})
+}
+
 func TestReorderCategoryBoards(t *testing.T) {
 	th, tearDown := SetupTestHelper(t)
 	defer tearDown()
@@ -274,6 +256,5 @@
 		newOrder, err := th.App.ReorderCategoryBoards("user_id", "team_id", "category_id_1", []string{"board_id_2", "board_id_1"})
 		assert.Error(t, err)
 		assert.Nil(t, newOrder)
->>>>>>> 9918a0b3
 	})
 }