// Copyright (c) 2015-present Mattermost, Inc. All Rights Reserved.
// See LICENSE.txt for license information.
import React, {useEffect, useState} from 'react'
import {FormattedMessage} from 'react-intl'

import {getActiveThemeName, loadTheme} from '../../theme'
import IconButton from '../../widgets/buttons/iconButton'
import HamburgerIcon from '../../widgets/icons/hamburger'
import HideSidebarIcon from '../../widgets/icons/hideSidebar'
import ShowSidebarIcon from '../../widgets/icons/showSidebar'
import {getMySortedBoards} from '../../store/boards'
import {useAppDispatch, useAppSelector} from '../../store/hooks'
import {Utils} from '../../utils'
import {IUser} from "../../user"

import './sidebar.scss'

import {
    BoardCategoryWebsocketData,
    Category,
    CategoryBoards,
    fetchSidebarCategories,
    getSidebarCategories, updateBoardCategories,
    updateCategories,
} from '../../store/sidebar'

import BoardsSwitcher from '../boardsSwitcher/boardsSwitcher'

import wsClient, {WSClient} from '../../wsclient'

import {getCurrentTeam} from '../../store/teams'
import {getMe} from '../../store/users'

import {Constants} from "../../constants"

<<<<<<< HEAD
import {getMe} from "../../store/users"
import {getCurrentViewId} from '../../store/views'

=======
>>>>>>> 62ffa9c3
import SidebarCategory from './sidebarCategory'
import SidebarSettingsMenu from './sidebarSettingsMenu'
import SidebarUserMenu from './sidebarUserMenu'
import {addMissingItems} from './utils'

type Props = {
    activeBoardId?: string
<<<<<<< HEAD
    onBoardTemplateSelectorOpen?: () => void
    onBoardTemplateSelectorClose?: () => void
=======
    onBoardTemplateSelectorOpen: () => void
>>>>>>> 62ffa9c3
}

function getWindowDimensions() {
    const {innerWidth: width, innerHeight: height} = window
    return {
        width,
        height,
    }
}

const Sidebar = (props: Props) => {
    const [isHidden, setHidden] = useState(false)
    const [userHidden, setUserHidden] = useState(false)
    const [windowDimensions, setWindowDimensions] = useState(getWindowDimensions())
    const boards = useAppSelector(getMySortedBoards)
    const dispatch = useAppDispatch()
    const partialCategories = useAppSelector<Array<CategoryBoards>>(getSidebarCategories)
    const me = useAppSelector<IUser|null>(getMe)
    const sidebarCategories = addMissingItems(partialCategories, boards)
<<<<<<< HEAD
    const me = useAppSelector(getMe)
    const activeViewID = useAppSelector(getCurrentViewId)
=======
>>>>>>> 62ffa9c3

    useEffect(() => {
        wsClient.addOnChange((_: WSClient, categories: Category[]) => {
            dispatch(updateCategories(categories))
        }, 'category')

        wsClient.addOnChange((_: WSClient, blockCategories: Array<BoardCategoryWebsocketData>) => {
            dispatch(updateBoardCategories(blockCategories))
        }, 'blockCategories')
    }, [])

    const team = useAppSelector(getCurrentTeam)

    useEffect(() => {
        if (team) {
            dispatch(fetchSidebarCategories(team!.id))
        }
    }, [team?.id])

    useEffect(() => {
        loadTheme()
    }, [])

    useEffect(() => {
        function handleResize() {
            setWindowDimensions(getWindowDimensions())
        }

        window.addEventListener('resize', handleResize)
        return () => window.removeEventListener('resize', handleResize)
    }, [])

    useEffect(() => {
        hideSidebar()
    }, [windowDimensions])

    if (!boards) {
        return <div/>
    }

    const hideSidebar = () => {
        if (!userHidden) {
            if (windowDimensions.width < 768) {
                setHidden(true)
            } else {
                setHidden(false)
            }
        }
    }

    if (!me) {
        return <div/>
    }

    if (isHidden) {
        return (
            <div className='Sidebar octo-sidebar hidden'>
                <div className='octo-sidebar-header show-button'>
                    <div className='hamburger-icon'>
                        <IconButton
                            icon={<HamburgerIcon/>}
                            onClick={() => {
                                setUserHidden(false)
                                setHidden(false)
                            }}
                        />
                    </div>
                    <div className='show-icon'>
                        <IconButton
                            icon={<ShowSidebarIcon/>}
                            onClick={() => {
                                setUserHidden(false)
                                setHidden(false)
                            }}
                        />
                    </div>
                </div>
            </div>
        )
    }

    return (
        <div className='Sidebar octo-sidebar'>
            {!Utils.isFocalboardPlugin() &&
                <div className='octo-sidebar-header'>
                    <div className='heading'>
                        <SidebarUserMenu/>
                    </div>

                    <div className='octo-spacer'/>
                    <div className='sidebarSwitcher'>
                        <IconButton
                            onClick={() => {
                                setUserHidden(true)
                                setHidden(true)
                            }}
                            icon={<HideSidebarIcon/>}
                        />
                    </div>
                </div>}

            {team && team.id !== Constants.globalTeamId &&
                <div className='WorkspaceTitle'>
                    {Utils.isFocalboardPlugin() &&
                    <>
                        <div className='octo-spacer'/>
                        <div className='sidebarSwitcher'>
                            <IconButton
                                onClick={() => {
                                    setUserHidden(true)
                                    setHidden(true)
                                }}
                                icon={<HideSidebarIcon/>}
                            />
                        </div>
                    </>
                    }
                </div>
            }

            <BoardsSwitcher
                onBoardTemplateSelectorOpen={props.onBoardTemplateSelectorOpen}
                userIsGuest={me?.is_guest}
            />

            <div className='octo-sidebar-list'>
                {
                    sidebarCategories.map((category, index) => (
                        <SidebarCategory
                            hideSidebar={hideSidebar}
                            key={category.id}
                            activeBoardID={props.activeBoardId}
                            activeViewID={activeViewID}
                            categoryBoards={category}
                            boards={boards}
                            allCategories={sidebarCategories}
                            index={index}
                            onBoardTemplateSelectorClose={props.onBoardTemplateSelectorClose}
                        />
                    ))
                }
            </div>

            <div className='octo-spacer'/>

            {
                (!Utils.isFocalboardPlugin()) &&
                <div
                    className='add-board'
                    onClick={props.onBoardTemplateSelectorOpen}
                >
                    <FormattedMessage
                        id='Sidebar.add-board'
                        defaultMessage='+ Add board'
                    />
                </div>
            }

            {!Utils.isFocalboardPlugin() &&
                <SidebarSettingsMenu activeTheme={getActiveThemeName()}/>}
        </div>
    )
}

export default React.memo(Sidebar)<|MERGE_RESOLUTION|>--- conflicted
+++ resolved
@@ -33,12 +33,9 @@
 
 import {Constants} from "../../constants"
 
-<<<<<<< HEAD
 import {getMe} from "../../store/users"
 import {getCurrentViewId} from '../../store/views'
 
-=======
->>>>>>> 62ffa9c3
 import SidebarCategory from './sidebarCategory'
 import SidebarSettingsMenu from './sidebarSettingsMenu'
 import SidebarUserMenu from './sidebarUserMenu'
@@ -46,12 +43,8 @@
 
 type Props = {
     activeBoardId?: string
-<<<<<<< HEAD
-    onBoardTemplateSelectorOpen?: () => void
+    onBoardTemplateSelectorOpen: () => void
     onBoardTemplateSelectorClose?: () => void
-=======
-    onBoardTemplateSelectorOpen: () => void
->>>>>>> 62ffa9c3
 }
 
 function getWindowDimensions() {
@@ -71,11 +64,8 @@
     const partialCategories = useAppSelector<Array<CategoryBoards>>(getSidebarCategories)
     const me = useAppSelector<IUser|null>(getMe)
     const sidebarCategories = addMissingItems(partialCategories, boards)
-<<<<<<< HEAD
     const me = useAppSelector(getMe)
     const activeViewID = useAppSelector(getCurrentViewId)
-=======
->>>>>>> 62ffa9c3
 
     useEffect(() => {
         wsClient.addOnChange((_: WSClient, categories: Category[]) => {
