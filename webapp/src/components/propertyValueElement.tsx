--- conflicted
+++ resolved
@@ -201,12 +201,8 @@
         return (
             <DateRange
                 className='octo-propertyvalue'
-<<<<<<< HEAD
-                value={value as string}
+                value={value.toString()}
                 showEmptyPlaceholder={showEmptyPlaceholder}
-=======
-                value={value.toString()}
->>>>>>> 730a7af3
                 onChange={(newValue) => mutator.changePropertyValue(card, propertyTemplate.id, newValue)}
             />
         )
@@ -267,13 +263,8 @@
             return (
                 <Editable
                     className='octo-propertyvalue'
-<<<<<<< HEAD
                     placeholderText={emptyDisplayValue}
-                    value={value as string}
-=======
-                    placeholderText=''
                     value={value.toString()}
->>>>>>> 730a7af3
                     onChange={setValue}
                     onSave={saveTextProperty}
                     onCancel={() => setValue(propertyValue)}
